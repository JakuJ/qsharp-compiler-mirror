﻿<?xml version="1.0"?>
<package  xmlns="http://schemas.microsoft.com/packaging/2013/05/nuspec.xsd">
  <metadata>    
    <id>CustomExtension.Package</id>
    <version>0.11.2006.1905-beta</version>
    <title></title>
    <authors>Microsoft</authors>
    <owners></owners>
    <requireLicenseAcceptance>false</requireLicenseAcceptance>
    <description>Example for a Q# compiler extension.</description>
    <releaseNotes></releaseNotes>
    <copyright></copyright>
    <tags></tags>
    <dependencies>
<<<<<<< HEAD
      <dependency id="Microsoft.Quantum.Compiler" version="0.12.20100504" />
=======
      <dependency id="Microsoft.Quantum.Compiler" version="0.13.20102604" />
>>>>>>> 2fa45fca
    </dependencies>
    <summary></summary>
  </metadata>
  <files>
    <file src="CompilerExtension.props" target="build\CustomExtension.Package.props" />
    <file src="bin\$Configuration$\**\*.dll" exclude="bin\$Configuration$\**\CustomExtension.Package.dll" target="lib" />
  </files>
</package><|MERGE_RESOLUTION|>--- conflicted
+++ resolved
@@ -12,11 +12,7 @@
     <copyright></copyright>
     <tags></tags>
     <dependencies>
-<<<<<<< HEAD
-      <dependency id="Microsoft.Quantum.Compiler" version="0.12.20100504" />
-=======
       <dependency id="Microsoft.Quantum.Compiler" version="0.13.20102604" />
->>>>>>> 2fa45fca
     </dependencies>
     <summary></summary>
   </metadata>
