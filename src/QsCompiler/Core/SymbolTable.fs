--- conflicted
+++ resolved
@@ -298,20 +298,6 @@
         let callablesInRefs = callablesInRefs.Where(fun (header : CallableDeclarationHeader) -> header.QualifiedName.Namespace = name)
         let specializationsInRefs = specializationsInRefs.Where(fun (header : SpecializationDeclarationHeader, _) -> header.Parent.Namespace = name)
 
-<<<<<<< HEAD
-        // ignore ambiguous/clashing references
-        let FilterUnique (g : IGrouping<_,_>) =
-            if g.Count() > 1 then None
-            else g.Single() |> Some
-        let typesInRefs = typesInRefs.GroupBy(fun t -> t.QualifiedName.Name) |> Seq.choose FilterUnique
-        let callablesInRefs = callablesInRefs.GroupBy(fun c -> c.QualifiedName.Name) |> Seq.choose FilterUnique
-
-        let types = typesInRefs.ToImmutableDictionary(fun t -> t.QualifiedName.Name)
-        let callables = callablesInRefs.ToImmutableDictionary(fun c -> c.QualifiedName.Name)
-        let specializations = specializationsInRefs.Where(fun (s, _) -> callables.ContainsKey s.Parent.Name).ToLookup(fun (s, _) -> s.Parent.Name)
-        new Namespace(name, initialSources, callables, specializations, types)
-
-=======
         let discardConflicts getAccess (_, nameGroup) =
             // Only one externally accessible declaration with the same name is allowed.
             let isAccessible header = Namespace.IsDeclarationAccessible (false, getAccess header)
@@ -333,7 +319,6 @@
                 .Where(fun (s, _) -> callables.[s.Parent.Name].Any())
                 .ToLookup(fun (s, _) -> s.Parent.Name)
         Namespace (name, initialSources, callables, specializations, types)
->>>>>>> 4e2675a4
 
     /// returns true if the namespace currently contains no source files or referenced content
     member this.IsEmpty =
