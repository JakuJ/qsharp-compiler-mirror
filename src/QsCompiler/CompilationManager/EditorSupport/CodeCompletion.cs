﻿// Copyright (c) Microsoft Corporation. All rights reserved.
// Licensed under the MIT License.

using Microsoft.Quantum.QsCompiler.CompilationBuilder.DataStructures;
using Microsoft.Quantum.QsCompiler.DataTypes;
using Microsoft.Quantum.QsCompiler.SymbolManagement;
using Microsoft.Quantum.QsCompiler.SyntaxProcessing;
using Microsoft.Quantum.QsCompiler.SyntaxTokens;
using Microsoft.Quantum.QsCompiler.SyntaxTree;
using Microsoft.Quantum.QsCompiler.TextProcessing;
using Microsoft.Quantum.QsCompiler.TextProcessing.CodeCompletion;
using Microsoft.VisualStudio.LanguageServer.Protocol;
using System;
using System.Collections.Generic;
using System.Linq;
using System.Runtime.Serialization;
using static Microsoft.Quantum.QsCompiler.SyntaxGenerator;
using static Microsoft.Quantum.QsCompiler.TextProcessing.CodeCompletion.FragmentParsing;

namespace Microsoft.Quantum.QsCompiler.CompilationBuilder
{
    /// <summary>
    /// Data associated with a completion item that is used for resolving additional information.
    /// </summary>
    [DataContract]
    public class CompletionItemData
    {
        [DataMember(Name = "namespace")]
        private readonly string @namespace;

        [DataMember(Name = "name")]
        private readonly string name;

        /// <summary>
        /// The text document that the original completion request was made from.
        /// </summary>
        [DataMember(Name = "textDocument")]
        public TextDocumentIdentifier TextDocument { get; }

        /// <summary>
        /// The qualified name of the completion item.
        /// </summary>
        public QsQualifiedName QualifiedName
        {
            get => @namespace == null || name == null
                ? null
                : new QsQualifiedName(NonNullable<string>.New(@namespace), NonNullable<string>.New(name));
        }

        /// <summary>
        /// The source file the completion item is declared in.
        /// </summary>
        [DataMember(Name = "sourceFile")]
        public string SourceFile { get; }

        public CompletionItemData(
            TextDocumentIdentifier textDocument = null, QsQualifiedName qualifiedName = null, string sourceFile = null)
        {
            TextDocument = textDocument;
            @namespace = qualifiedName?.Namespace.Value;
            name = qualifiedName?.Name.Value;
            SourceFile = sourceFile;
        }
    }

    /// <summary>
    /// Provides code completion for the language server.
    /// </summary>
    internal static class CodeCompletion
    {
        /// <summary>
        /// Returns a list of suggested completion items for the given position.
        /// <para/>
        /// Returns null if any argument is null or the position is invalid.
        /// Returns an empty completion list if the given position is within a comment. 
        /// </summary>
        public static CompletionList Completions(
            this FileContentManager file, CompilationUnit compilation, Position position)
        {
            if (file == null || compilation == null || position == null || !Utils.IsValidPosition(position))
                return null;
            if (file.GetLine(position.Line).WithoutEnding.Length < position.Character)
                return Enumerable.Empty<CompletionItem>().ToCompletionList(false);

            var (scope, previous) = GetCompletionEnvironment(file, position, out var fragment);
            if (scope == null)
                return GetFallbackCompletions(file, compilation, position).ToCompletionList(false);

            var result = GetCompletionKinds(
                scope,
                previous != null ? QsNullable<QsFragmentKind>.NewValue(previous) : QsNullable<QsFragmentKind>.Null,
                GetFragmentTextBeforePosition(file, fragment, position));
            if (result is CompletionResult.Success success)
                return success.Item
                    .SelectMany(kind => GetCompletionsForKind(file, compilation, position, kind))
                    .ToCompletionList(false);
            else
                return GetFallbackCompletions(file, compilation, position).ToCompletionList(false);
        }

        /// <summary>
        /// Updates the given completion item with additional information if any is available. The completion item
        /// returned is a reference to the same completion item that was given; the given completion item is mutated
        /// with the additional information.
        /// <para/>
        /// Returns null (and the item is not updated) if any argument is null.
        /// </summary>
        public static CompletionItem ResolveCompletion(
            this CompilationUnit compilation, CompletionItem item, CompletionItemData data, MarkupKind format)
        {
            if (compilation == null || item == null || data == null)
                return null;
            var documentation = TryGetDocumentation(compilation, data, item.Kind, format == MarkupKind.Markdown);
            if (documentation != null)
                item.Documentation = new MarkupContent { Kind = format, Value = documentation };
            return item;
        }

        /// <summary>
        /// Returns the completion environment at the given position in the file or null if the environment cannot be
        /// determined. Stores the code fragment found at or before the given position into an out parameter.
        /// </summary>
        /// <exception cref="ArgumentNullException">Thrown when any argument is null.</exception>
        /// <exception cref="ArgumentException">Thrown when the position is invalid.</exception>
        private static (CompletionScope, QsFragmentKind) GetCompletionEnvironment(
            FileContentManager file, Position position, out CodeFragment fragment)
        {
            if (file == null)
                throw new ArgumentNullException(nameof(file));
            if (!Utils.IsValidPosition(position))
                throw new ArgumentException(nameof(position));
            if (!Utils.IsValidPosition(position, file))
            {
                // FileContentManager.IndentationAt will fail if the position is not within the file.
                fragment = null;
                return (null, null);
            }

            var token = GetTokenAtOrBefore(file, position);
            if (token == null)
            {
                fragment = null;
                return (null, null);
            }

            fragment = token.GetFragment();
            var relativeIndentation = fragment.Indentation - file.IndentationAt(position);
            QsCompilerError.Verify(Math.Abs(relativeIndentation) <= 1);
            var parents =
                new[] { token }.Concat(token.GetNonEmptyParents())
                .Skip(relativeIndentation + 1)
                .Select(t => t.GetFragment());

            CompletionScope scope = null;
            if (!parents.Any())
                scope = CompletionScope.TopLevel;
            else if (parents.Any() && parents.First().Kind.IsNamespaceDeclaration)
                scope = CompletionScope.NamespaceTopLevel;
            else if (parents.Where(parent => parent.Kind.IsFunctionDeclaration).Any())
                scope = CompletionScope.Function;
            else if (parents.Any() && parents.First().Kind.IsOperationDeclaration)
                scope = CompletionScope.OperationTopLevel;
            else if (parents.Where(parent => parent.Kind.IsOperationDeclaration).Any())
                scope = CompletionScope.Operation;

            QsFragmentKind previous = null;
            if (relativeIndentation == 0 && IsPositionAfterDelimiter(file, fragment, position))
                previous = fragment.Kind;
            else if (relativeIndentation == 0)
                previous = token.PreviousOnScope()?.GetFragment().Kind;
            else if (relativeIndentation == 1)
                previous = token.GetNonEmptyParent()?.GetFragment().Kind;

            return (scope, previous);
        }

        /// <summary>
        /// Returns completion items that match the given kind.
        /// </summary>
        /// <exception cref="ArgumentNullException">Thrown when any argument is null.</exception>
        /// <exception cref="ArgumentException">Thrown when the position is invalid.</exception>
        private static IEnumerable<CompletionItem> GetCompletionsForKind(
            FileContentManager file,
            CompilationUnit compilation,
            Position position,
            CompletionKind kind,
            string namespacePrefix = "")
        {
            if (file == null)
                throw new ArgumentNullException(nameof(file));
            if (compilation == null)
                throw new ArgumentNullException(nameof(compilation));
            if (!Utils.IsValidPosition(position))
                throw new ArgumentException(nameof(position));
            if (kind == null)
                throw new ArgumentNullException(nameof(kind));
            if (namespacePrefix == null)
                throw new ArgumentNullException(nameof(namespacePrefix));

            switch (kind)
            {
                case CompletionKind.Member member:
                    return GetCompletionsForKind(file, compilation, position, member.Item2,
                                                 ResolveNamespaceAlias(file, compilation, position, member.Item1));
                case CompletionKind.Keyword keyword:
                    return new[] { new CompletionItem { Label = keyword.Item, Kind = CompletionItemKind.Keyword } };
            }
            var currentNamespace = file.TryGetNamespaceAt(position);
            var openNamespaces =
                namespacePrefix == "" ? GetOpenNamespaces(file, compilation, position) : new[] { namespacePrefix };
            switch (kind.Tag)
            {
                case CompletionKind.Tags.UserDefinedType:
                    return
                        GetTypeCompletions(file, compilation, currentNamespace, openNamespaces)
                        .Concat(GetGlobalNamespaceCompletions(compilation, namespacePrefix))
                        .Concat(GetNamespaceAliasCompletions(file, compilation, position, namespacePrefix));
                case CompletionKind.Tags.NamedItem:
                    return GetNamedItemCompletions(compilation, currentNamespace);
                case CompletionKind.Tags.Namespace:
                    return
                        GetGlobalNamespaceCompletions(compilation, namespacePrefix)
                        .Concat(GetNamespaceAliasCompletions(file, compilation, position, namespacePrefix));
                case CompletionKind.Tags.Variable:
                    return GetLocalCompletions(file, compilation, position);
                case CompletionKind.Tags.MutableVariable:
                    return GetLocalCompletions(file, compilation, position, mutableOnly: true);
                case CompletionKind.Tags.Callable:
                    return
                        GetCallableCompletions(file, compilation, currentNamespace, openNamespaces)
                        .Concat(GetGlobalNamespaceCompletions(compilation, namespacePrefix))
                        .Concat(GetNamespaceAliasCompletions(file, compilation, position, namespacePrefix));
            }
            return Enumerable.Empty<CompletionItem>();
        }

        /// <summary>
        /// Returns completions meant to be used as a fallback in cases where the completion parser can't parse a code
        /// fragment. The fallback includes all possible completions regardless of context, except when the position is
        /// part of a qualified symbol, in which case only completions for symbols matching the namespace prefix will be
        /// included.
        /// </summary>
        /// <exception cref="ArgumentNullException">Thrown when any argument is null.</exception>
        private static IEnumerable<CompletionItem> GetFallbackCompletions(
            FileContentManager file, CompilationUnit compilation, Position position)
        {
            if (file == null)
                throw new ArgumentNullException(nameof(file));
            if (compilation == null)
                throw new ArgumentNullException(nameof(compilation));
            if (position == null)
                throw new ArgumentNullException(nameof(position));

            // If the character at the position is a dot but no valid namespace path precedes it (for example, in a
            // decimal number), then no completions are valid here.
            var nsPath = GetSymbolNamespacePath(file, position);
            if (nsPath == null &&
                position.Character > 0 &&
                position.Character <= file.GetLine(position.Line).Text.Length &&
                file.GetLine(position.Line).Text[position.Character - 1] == '.')
            {
                return Array.Empty<CompletionItem>();
            }

            var currentNamespace = file.TryGetNamespaceAt(position);
            if (nsPath != null)
            {
                var resolvedNsPath = ResolveNamespaceAlias(file, compilation, position, nsPath);
                return
                    GetCallableCompletions(file, compilation, currentNamespace, new[] { resolvedNsPath })
                    .Concat(GetTypeCompletions(file, compilation, currentNamespace, new[] { resolvedNsPath }))
                    .Concat(GetGlobalNamespaceCompletions(compilation, resolvedNsPath))
                    .Concat(GetNamespaceAliasCompletions(file, compilation, position, nsPath));  // unresolved NS path
            }
            var openNamespaces = GetOpenNamespaces(file, compilation, position);
            return
                Keywords.ReservedKeywords
                .Select(keyword => new CompletionItem { Label = keyword, Kind = CompletionItemKind.Keyword })
                .Concat(GetLocalCompletions(file, compilation, position))
                .Concat(GetCallableCompletions(file, compilation, currentNamespace, openNamespaces))
                .Concat(GetTypeCompletions(file, compilation, currentNamespace, openNamespaces))
                .Concat(GetGlobalNamespaceCompletions(compilation))
                .Concat(GetNamespaceAliasCompletions(file, compilation, position));
        }

        /// <summary>
        /// Returns completions for local variables at the given position. If <paramref name="mutableOnly"/> is true,
        /// shows only completions for mutable local variables. Returns an empty enumerator if the position is invalid.
        /// </summary>
        /// <exception cref="ArgumentNullException">Thrown when any argument is null.</exception>
        /// <exception cref="ArgumentException">Thrown when the position is invalid.</exception>
        private static IEnumerable<CompletionItem> GetLocalCompletions(
            FileContentManager file, CompilationUnit compilation, Position position, bool mutableOnly = false)
        {
            if (file == null)
                throw new ArgumentNullException(nameof(file));
            if (compilation == null)
                throw new ArgumentNullException(nameof(compilation));
            if (!Utils.IsValidPosition(position))
                throw new ArgumentException(nameof(position));
            return
                compilation
                .TryGetLocalDeclarations(file, position, out _, includeDeclaredAtPosition: false)
                .Variables
                .Where(variable => !mutableOnly || variable.InferredInformation.IsMutable)
                .Select(variable => new CompletionItem()
                {
                    Label = variable.VariableName.Value,
                    Kind = CompletionItemKind.Variable
                });
        }

        /// <summary>
        /// Returns completions for all accessible callables given the current namespace and the list of open
<<<<<<< HEAD
        /// namespaces, or an empty enumerable if the current namespace is null or symbols haven't been resolved yet.
=======
        /// namespaces, or an empty enumerable if symbols haven't been resolved yet.
>>>>>>> 53e9f4fd
        /// </summary>
        /// <exception cref="ArgumentNullException">
        /// Thrown when any argument except <paramref name="currentNamespace"/> is null.
        /// </exception>
        private static IEnumerable<CompletionItem> GetCallableCompletions(
            FileContentManager file,
            CompilationUnit compilation,
            string currentNamespace,
            IEnumerable<string> openNamespaces)
        {
            if (file == null)
                throw new ArgumentNullException(nameof(file));
            if (compilation == null)
                throw new ArgumentNullException(nameof(compilation));
            if (openNamespaces == null)
                throw new ArgumentNullException(nameof(openNamespaces));

            if (currentNamespace == null || !compilation.GlobalSymbols.ContainsResolutions)
                return Array.Empty<CompletionItem>();
            return
                compilation.GlobalSymbols.AccessibleCallables()
                .Where(callable =>
                    IsAccessibleAsUnqualifiedName(callable.QualifiedName, currentNamespace, openNamespaces))
                .Select(callable => new CompletionItem()
                {
                    Label = callable.QualifiedName.Name.Value,
                    Kind =
                        callable.Kind.IsTypeConstructor ? CompletionItemKind.Constructor : CompletionItemKind.Function,
                    Detail = callable.QualifiedName.Namespace.Value,
                    Data = new CompletionItemData(
                        textDocument: new TextDocumentIdentifier { Uri = file.Uri },
                        qualifiedName: callable.QualifiedName,
                        sourceFile: callable.SourceFile.Value)
                });
        }

        /// <summary>
        /// Returns completions for all accessible types given the current namespace and the list of open namespaces, or
<<<<<<< HEAD
        /// an empty enumerable if the current namespace is null or symbols haven't been resolved yet.
=======
        /// an empty enumerable if symbols haven't been resolved yet.
>>>>>>> 53e9f4fd
        /// </summary>
        /// <exception cref="ArgumentNullException">
        /// Thrown when any argument except <paramref name="currentNamespace"/> is null.
        /// </exception>
        private static IEnumerable<CompletionItem> GetTypeCompletions(
            FileContentManager file,
            CompilationUnit compilation,
            string currentNamespace,
            IEnumerable<string> openNamespaces)
        {
            if (file == null)
                throw new ArgumentNullException(nameof(file));
            if (compilation == null)
                throw new ArgumentNullException(nameof(compilation));
            if (openNamespaces == null)
                throw new ArgumentNullException(nameof(openNamespaces));

            if (currentNamespace == null || !compilation.GlobalSymbols.ContainsResolutions)
                return Array.Empty<CompletionItem>();
            return
                compilation.GlobalSymbols.AccessibleTypes()
                .Where(type => IsAccessibleAsUnqualifiedName(type.QualifiedName, currentNamespace, openNamespaces))
                .Select(type => new CompletionItem()
                {
                    Label = type.QualifiedName.Name.Value,
                    Kind = CompletionItemKind.Struct,
                    Detail = type.QualifiedName.Namespace.Value,
                    Data = new CompletionItemData(
                        textDocument: new TextDocumentIdentifier { Uri = file.Uri },
                        qualifiedName: type.QualifiedName,
                        sourceFile: type.SourceFile.Value)
                });
        }

        /// <summary>
<<<<<<< HEAD
        /// Returns completions for all named items in any type that are accessible from the given namespace, or an
        /// empty enumerable if the current namespace is null or symbols haven't been resolved yet.
=======
        /// Returns completions for all named items in any accessible type, or an empty enumerable if symbols haven't
        /// been resolved yet.
>>>>>>> 53e9f4fd
        /// </summary>
        /// <exception cref="ArgumentNullException">
        /// Thrown when any argument except <paramref name="currentNamespace"/> is null.
        /// </exception>
        private static IEnumerable<CompletionItem> GetNamedItemCompletions(
            CompilationUnit compilation, string currentNamespace)
        {
            if (compilation == null)
                throw new ArgumentNullException(nameof(compilation));

            if (currentNamespace == null || !compilation.GlobalSymbols.ContainsResolutions)
                return Array.Empty<CompletionItem>();
            return compilation.GlobalSymbols.AccessibleTypes()
                .SelectMany(type => ExtractItems(type.TypeItems))
                .Where(item => item.IsNamed)
                .Select(item => new CompletionItem()
                {
                    Label = ((QsTypeItem.Named)item).Item.VariableName.Value,
                    Kind = CompletionItemKind.Field
                });
        }

        /// <summary>
        /// Returns completions for all global namespaces with the given prefix. The completion names contain only the
        /// word after the prefix and before the next dot.
        /// <para/>
        /// Note: a dot will be added after the given prefix if it is not the empty string, and doesn't already end with
        /// a dot.
        /// </summary>
        /// <exception cref="ArgumentNullException">Thrown when any argument is null.</exception>
        private static IEnumerable<CompletionItem> GetGlobalNamespaceCompletions(
            CompilationUnit compilation, string prefix = "")
        {
            if (compilation == null)
                throw new ArgumentNullException(nameof(compilation));
            if (prefix == null)
                throw new ArgumentNullException(nameof(prefix));

            if (prefix.Length != 0 && !prefix.EndsWith("."))
                prefix += ".";
            return
                compilation.GlobalSymbols.NamespaceNames()
                .Where(name => name.Value.StartsWith(prefix))
                .Select(name => NextNamespacePart(name.Value, prefix.Length))
                .Distinct()
                .Select(name => new CompletionItem()
                {
                    Label = name,
                    Kind = CompletionItemKind.Module,
                    Detail = prefix + name
                });
        }

        /// <summary>
        /// Returns completions for namespace aliases with the given prefix that are accessible from the given position
        /// in the file.
        /// <para/>
        /// Note: a dot will be added after the given prefix if it is not the empty string, and doesn't already end with
        /// a dot.
        /// </summary>
        /// <exception cref="ArgumentNullException">Thrown when any argument is null.</exception>
        /// <exception cref="ArgumentException">Thrown when the position is invalid.</exception>
        private static IEnumerable<CompletionItem> GetNamespaceAliasCompletions(
            FileContentManager file, CompilationUnit compilation, Position position, string prefix = "")
        {
            if (file == null)
                throw new ArgumentNullException(nameof(file));
            if (compilation == null)
                throw new ArgumentNullException(nameof(compilation));
            if (!Utils.IsValidPosition(position))
                throw new ArgumentException(nameof(position));
            if (prefix == null)
                throw new ArgumentNullException(nameof(prefix));

            if (prefix.Length != 0 && !prefix.EndsWith("."))
                prefix += ".";
            var @namespace = file.TryGetNamespaceAt(position);
            if (@namespace == null || !compilation.GlobalSymbols.NamespaceExists(NonNullable<string>.New(@namespace)))
                return Array.Empty<CompletionItem>();
            return compilation
                .GetOpenDirectives(NonNullable<string>.New(@namespace))[file.FileName]
                .Where(open => open.Item2 != null && open.Item2.StartsWith(prefix))
                .GroupBy(open => NextNamespacePart(open.Item2, prefix.Length))
                .Select(open => new CompletionItem()
                {
                    Label = open.Key,
                    Kind = CompletionItemKind.Module,
                    Detail = open.Count() == 1 && prefix + open.Key == open.Single().Item2
                        ? open.Single().Item1.Value
                        : prefix + open.Key
                });
        }

        /// <summary>
        /// Returns documentation for the callable (if kind is Function or Constructor) or type (if kind is Struct) in
        /// the compilation unit with the given qualified name. Returns null if no documentation is available or the
        /// completion item data is missing properties.
        /// </summary>
        /// <exception cref="ArgumentNullException">Thrown when any argument is null.</exception>
        private static string TryGetDocumentation(
            CompilationUnit compilation, CompletionItemData data, CompletionItemKind kind, bool useMarkdown)
        {
            if (compilation == null)
                throw new ArgumentNullException(nameof(compilation));
            if (data == null)
                throw new ArgumentNullException(nameof(data));
            if (data.QualifiedName == null
                    || data.SourceFile == null
                    || !compilation.GlobalSymbols.NamespaceExists(data.QualifiedName.Namespace))
                return null;

            switch (kind)
            {
                case CompletionItemKind.Function:
                case CompletionItemKind.Constructor:
                    var result = compilation.GlobalSymbols.TryGetCallable(
                        data.QualifiedName, data.QualifiedName.Namespace, NonNullable<string>.New(data.SourceFile));
                    if (!(result is ResolutionResult<CallableDeclarationHeader>.Found callable))
                        return null;
                    var signature = callable.Item.PrintSignature();
                    var documentation = callable.Item.Documentation.PrintSummary(useMarkdown);
                    return signature.Trim() + "\n\n" + documentation.Trim();
                case CompletionItemKind.Struct:
                    var type =
                        compilation.GlobalSymbols.TryGetType(
                            data.QualifiedName, data.QualifiedName.Namespace, NonNullable<string>.New(data.SourceFile))
                        as ResolutionResult<TypeDeclarationHeader>.Found;
                    return type?.Item.Documentation.PrintSummary(useMarkdown).Trim();
                default:
                    return null;
            }
        }

        /// <summary>
        /// Returns the names of all namespaces that have been opened without an alias and are accessible from the given
        /// position in the file. Returns an empty enumerator if the position is invalid.
        /// </summary>
        /// <exception cref="ArgumentNullException">Thrown when any argument is null.</exception>
        /// <exception cref="ArgumentException">Thrown when the position is invalid.</exception>
        private static IEnumerable<string> GetOpenNamespaces(
            FileContentManager file, CompilationUnit compilation, Position position)
        {
            if (file == null)
                throw new ArgumentNullException(nameof(file));
            if (compilation == null)
                throw new ArgumentNullException(nameof(compilation));
            if (!Utils.IsValidPosition(position))
                throw new ArgumentException(nameof(position));

            var @namespace = file.TryGetNamespaceAt(position);
            if (@namespace == null || !compilation.GlobalSymbols.NamespaceExists(NonNullable<string>.New(@namespace)))
                return Array.Empty<string>();
            return compilation
                .GetOpenDirectives(NonNullable<string>.New(@namespace))[file.FileName]
                .Where(open => open.Item2 == null)  // Only include open directives without an alias.
                .Select(open => open.Item1.Value)
                .Concat(new[] { @namespace });
        }

        /// <summary>
        /// Returns the namespace path for the qualified symbol at the given position, or null if there is no qualified
        /// symbol.
        /// </summary>
        /// <exception cref="ArgumentNullException">Thrown when any argument is null.</exception>
        /// <exception cref="ArgumentException">Thrown when the position is invalid.</exception>
        private static string GetSymbolNamespacePath(FileContentManager file, Position position)
        {
            if (file == null)
                throw new ArgumentNullException(nameof(file));
            if (!Utils.IsValidPosition(position))
                throw new ArgumentException(nameof(position));

            var fragment = file.TryGetFragmentAt(position, out _, includeEnd: true);
            if (fragment == null)
                return null;
            var startAt = GetTextIndexFromPosition(fragment, position);
            var match = Utils.QualifiedSymbolRTL.Match(fragment.Text, startAt);
            if (match.Success && match.Index + match.Length == startAt && match.Value.LastIndexOf('.') != -1)
                return match.Value.Substring(0, match.Value.LastIndexOf('.'));
            else
                return null;
        }

        /// <summary>
        /// Returns the index in the fragment text corresponding to the given absolute position.
        /// </summary>
        /// <exception cref="ArgumentException">Thrown when the position is outside the fragment range.</exception>
        /// <exception cref="ArgumentNullException">Thrown when any argument is null.</exception>
        private static int GetTextIndexFromPosition(CodeFragment fragment, Position position)
        {
            if (fragment == null)
                throw new ArgumentNullException(nameof(fragment));
            if (position == null)
                throw new ArgumentNullException(nameof(position));

            var relativeLine = position.Line - fragment.GetRange().Start.Line;
            var lines = Utils.SplitLines(fragment.Text).DefaultIfEmpty("");
            var relativeCharacter =
                relativeLine == 0 ? position.Character - fragment.GetRange().Start.Character : position.Character;
            if (relativeLine < 0 ||
                relativeLine >= lines.Count() ||
                relativeCharacter < 0 ||
                relativeCharacter > lines.ElementAt(relativeLine).Length)
            {
                throw new ArgumentException("Position is outside the fragment range", nameof(position));
            }
            return lines.Take(relativeLine).Sum(line => line.Length) + relativeCharacter;
        }

        /// <summary>
        /// Resolves the namespace alias and returns its full namespace name. If the alias couldn't be resolved, returns
        /// the alias unchanged.
        /// </summary>
        /// <exception cref="ArgumentNullException">Thrown when any argument is null.</exception>
        /// <exception cref="ArgumentException">Thrown when the position is invalid.</exception>
        private static string ResolveNamespaceAlias(
            FileContentManager file, CompilationUnit compilation, Position position, string alias)
        {
            if (file == null)
                throw new ArgumentNullException(nameof(file));
            if (compilation == null)
                throw new ArgumentNullException(nameof(compilation));
            if (!Utils.IsValidPosition(position))
                throw new ArgumentException(nameof(position));
            if (alias == null)
                throw new ArgumentNullException(nameof(alias));

            var nsName = file.TryGetNamespaceAt(position);
            if (nsName == null || !compilation.GlobalSymbols.NamespaceExists(NonNullable<string>.New(nsName)))
                return alias;
            return compilation.GlobalSymbols.TryResolveNamespaceAlias(
                NonNullable<string>.New(alias), NonNullable<string>.New(nsName), file.FileName) ?? alias;
        }

        /// <summary>
        /// Returns the token index at, or the closest token index before, the given position. Returns null if there is
        /// no token at or before the given position.
        /// </summary>
        /// <exception cref="ArgumentNullException">Thrown when any argument is null.</exception>
        /// <exception cref="ArgumentException">Thrown when the position is invalid.</exception>
        private static CodeFragment.TokenIndex GetTokenAtOrBefore(FileContentManager file, Position position)
        {
            if (file == null)
                throw new ArgumentNullException(nameof(file));
            if (!Utils.IsValidPosition(position))
                throw new ArgumentException(nameof(position));

            var line = position.Line;
            var tokens = file.GetTokenizedLine(line);

            // If the current line is empty, find the last non-empty line before it.
            while (tokens.IsEmpty && line > 0)
                tokens = file.GetTokenizedLine(--line);

            var index = tokens.TakeWhile(ContextBuilder.TokensUpTo(position)).Count() - 1;
            if (index == -1)
                return null;
            return new CodeFragment.TokenIndex(file, line, index);
        }

        /// <summary>
        /// Returns the position of the delimiting character that follows the given code fragment.
        /// </summary>
        /// <exception cref="ArgumentException">Thrown when the code fragment has a missing delimiter.</exception>
        /// <exception cref="ArgumentNullException">Thrown when any argument is null.</exception>
        private static Position GetDelimiterPosition(FileContentManager file, CodeFragment fragment)
        {
            if (file == null)
                throw new ArgumentNullException(nameof(file));
            if (fragment == null)
                throw new ArgumentNullException(nameof(fragment));
            if (fragment.FollowedBy == CodeFragment.MissingDelimiter)
                throw new ArgumentException("Code fragment has a missing delimiter", nameof(fragment));

            var end = fragment.GetRange().End;
            var position = file.FragmentEnd(ref end);
            return new Position(position.Line, position.Character - 1);
        }

        /// <summary>
        /// Returns true if the fragment has a delimiting character and the given position occurs after it.
        /// </summary>
        private static bool IsPositionAfterDelimiter(FileContentManager file,
                                                     CodeFragment fragment,
                                                     Position position) =>
            fragment.FollowedBy != CodeFragment.MissingDelimiter
            && GetDelimiterPosition(file, fragment).IsSmallerThan(position);

        /// <summary>
        /// Returns a substring of the fragment text before the given position.
        /// <para/>
        /// If the fragment is null or the position is after the fragment's delimiter, returns the empty string. If the
        /// position is after the end of the fragment text but before the delimiter, the entire text is returned with a
        /// space character appended to it.
        /// </summary>
        /// <exception cref="ArgumentNullException">Thrown when file or position is null.</exception>
        /// <exception cref="ArgumentException">Thrown when the position is invalid.</exception>
        private static string GetFragmentTextBeforePosition(
            FileContentManager file, CodeFragment fragment, Position position)
        {
            if (file == null)
                throw new ArgumentNullException(nameof(file));
            if (!Utils.IsValidPosition(position))
                throw new ArgumentException(nameof(position));

            if (fragment == null || IsPositionAfterDelimiter(file, fragment, position))
                return "";
            return fragment.GetRange().End.IsSmallerThan(position)
                ? fragment.Text + " "
                : fragment.Text.Substring(0, GetTextIndexFromPosition(fragment, position));
        }

        /// <summary>
        /// Returns the namespace part starting at the given starting position and ending at the next dot.
        /// </summary>
        private static string NextNamespacePart(string @namespace, int start) =>
            String.Concat(@namespace.Substring(start).TakeWhile(c => c != '.'));

        /// <summary>
        /// Converts an <see cref="IEnumerable{T}"/> of <see cref="CompletionItem"/>s to a
        /// <see cref="CompletionList"/>.
        /// </summary>
        private static CompletionList ToCompletionList(this IEnumerable<CompletionItem> items, bool isIncomplete) =>
            new CompletionList
            {
                IsIncomplete = isIncomplete,
                Items = items?.ToArray()
            };

        /// <summary>
        /// Returns true if the declaration with the given qualified name would be accessible if it was referenced using
        /// its unqualified name, given the current namespace and a list of open namespaces.
        /// <para/>
        /// Note: Names that start with "_" are treated as "private;" they are only accessible from the namespace in
        /// which they are declared.
        /// </summary>
        private static bool IsAccessibleAsUnqualifiedName(QsQualifiedName qualifiedName,
                                                          string currentNamespace,
                                                          IEnumerable<string> openNamespaces) =>
            openNamespaces.Contains(qualifiedName.Namespace.Value) &&
            (!qualifiedName.Name.Value.StartsWith("_") || qualifiedName.Namespace.Value == currentNamespace);
    }
}<|MERGE_RESOLUTION|>--- conflicted
+++ resolved
@@ -216,7 +216,7 @@
                         .Concat(GetGlobalNamespaceCompletions(compilation, namespacePrefix))
                         .Concat(GetNamespaceAliasCompletions(file, compilation, position, namespacePrefix));
                 case CompletionKind.Tags.NamedItem:
-                    return GetNamedItemCompletions(compilation, currentNamespace);
+                    return GetNamedItemCompletions(compilation);
                 case CompletionKind.Tags.Namespace:
                     return
                         GetGlobalNamespaceCompletions(compilation, namespacePrefix)
@@ -312,11 +312,7 @@
 
         /// <summary>
         /// Returns completions for all accessible callables given the current namespace and the list of open
-<<<<<<< HEAD
-        /// namespaces, or an empty enumerable if the current namespace is null or symbols haven't been resolved yet.
-=======
         /// namespaces, or an empty enumerable if symbols haven't been resolved yet.
->>>>>>> 53e9f4fd
         /// </summary>
         /// <exception cref="ArgumentNullException">
         /// Thrown when any argument except <paramref name="currentNamespace"/> is null.
@@ -334,7 +330,7 @@
             if (openNamespaces == null)
                 throw new ArgumentNullException(nameof(openNamespaces));
 
-            if (currentNamespace == null || !compilation.GlobalSymbols.ContainsResolutions)
+            if (!compilation.GlobalSymbols.ContainsResolutions)
                 return Array.Empty<CompletionItem>();
             return
                 compilation.GlobalSymbols.AccessibleCallables()
@@ -355,11 +351,7 @@
 
         /// <summary>
         /// Returns completions for all accessible types given the current namespace and the list of open namespaces, or
-<<<<<<< HEAD
-        /// an empty enumerable if the current namespace is null or symbols haven't been resolved yet.
-=======
         /// an empty enumerable if symbols haven't been resolved yet.
->>>>>>> 53e9f4fd
         /// </summary>
         /// <exception cref="ArgumentNullException">
         /// Thrown when any argument except <paramref name="currentNamespace"/> is null.
@@ -377,7 +369,7 @@
             if (openNamespaces == null)
                 throw new ArgumentNullException(nameof(openNamespaces));
 
-            if (currentNamespace == null || !compilation.GlobalSymbols.ContainsResolutions)
+            if (!compilation.GlobalSymbols.ContainsResolutions)
                 return Array.Empty<CompletionItem>();
             return
                 compilation.GlobalSymbols.AccessibleTypes()
@@ -395,24 +387,16 @@
         }
 
         /// <summary>
-<<<<<<< HEAD
-        /// Returns completions for all named items in any type that are accessible from the given namespace, or an
-        /// empty enumerable if the current namespace is null or symbols haven't been resolved yet.
-=======
         /// Returns completions for all named items in any accessible type, or an empty enumerable if symbols haven't
         /// been resolved yet.
->>>>>>> 53e9f4fd
-        /// </summary>
-        /// <exception cref="ArgumentNullException">
-        /// Thrown when any argument except <paramref name="currentNamespace"/> is null.
-        /// </exception>
-        private static IEnumerable<CompletionItem> GetNamedItemCompletions(
-            CompilationUnit compilation, string currentNamespace)
-        {
-            if (compilation == null)
-                throw new ArgumentNullException(nameof(compilation));
-
-            if (currentNamespace == null || !compilation.GlobalSymbols.ContainsResolutions)
+        /// </summary>
+        /// <exception cref="ArgumentNullException">Thrown when the argument is null.</exception>
+        private static IEnumerable<CompletionItem> GetNamedItemCompletions(CompilationUnit compilation)
+        {
+            if (compilation == null)
+                throw new ArgumentNullException(nameof(compilation));
+
+            if (!compilation.GlobalSymbols.ContainsResolutions)
                 return Array.Empty<CompletionItem>();
             return compilation.GlobalSymbols.AccessibleTypes()
                 .SelectMany(type => ExtractItems(type.TypeItems))
