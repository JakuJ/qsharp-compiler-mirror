--- conflicted
+++ resolved
@@ -134,11 +134,7 @@
             {
                 PerformanceTracking.TaskStart(PerformanceTracking.Task.SyntaxTreeDeserialization);
                 compilation = Json.Serializer.Deserialize<QsCompilation>(reader);
-<<<<<<< HEAD
-=======
                 PerformanceTracking.TaskEnd(PerformanceTracking.Task.SyntaxTreeDeserialization);
-                return compilation != null && !compilation.Namespaces.IsDefault && !compilation.EntryPoints.IsDefault;
->>>>>>> 553fc140
             }
             catch (Exception ex)
             {
@@ -209,7 +205,7 @@
             // the first four bytes of the resource denote how long the resource is, and are followed by the actual resource data
             var resourceLength = BitConverter.ToInt32(image.GetContent(absResourceOffset, sizeof(int)).ToArray(), 0);
             var resourceData = image.GetContent(absResourceOffset + sizeof(int), resourceLength).ToArray();
-<<<<<<< HEAD
+            PerformanceTracking.TaskEnd(PerformanceTracking.Task.LoadDataFromReferenceToStream);
 
             // Use the correct method depending on the resource.
             if (isBondV1ResourcePresent)
@@ -222,11 +218,6 @@
             }
 
             return false;
-=======
-            var resourceDataStream = new MemoryStream(resourceData);
-            PerformanceTracking.TaskEnd(PerformanceTracking.Task.LoadDataFromReferenceToStream);
-            return LoadSyntaxTree(resourceDataStream, out compilation, onDeserializationException);
->>>>>>> 553fc140
         }
 
         // tools for loading headers based on attributes in compiled C# code (early setup for shipping Q# libraries)
