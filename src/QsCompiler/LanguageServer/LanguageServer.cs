--- conflicted
+++ resolved
@@ -134,7 +134,9 @@
         internal Task NotifyClientAsync(string method, object args) =>
             this.rpc.NotifyWithParameterObjectAsync(method, args);  // no need to wait for completion
 
-<<<<<<< HEAD
+        internal Task<T> InvokeAsync<T>(string method, object args) =>
+            this.rpc.InvokeWithParameterObjectAsync<T>(method, args);
+
         internal Task PublishDiagnosticsAsync(PublishDiagnosticParams diagnostics)
         {
             // HACK: Hide source in diagnostics
@@ -144,13 +146,6 @@
             }
             return this.NotifyClientAsync(Methods.TextDocumentPublishDiagnosticsName, diagnostics);
         }
-=======
-        internal Task<T> InvokeAsync<T>(string method, object args) =>
-            this.rpc.InvokeWithParameterObjectAsync<T>(method, args);
-
-        internal Task PublishDiagnosticsAsync(PublishDiagnosticParams diagnostics) =>
-            this.NotifyClientAsync(Methods.TextDocumentPublishDiagnosticsName, diagnostics);
->>>>>>> 746691b6
 
         internal async void CheckDotNetSdkVersion()
         {
@@ -265,7 +260,6 @@
                 return new InitializeError { Retry = true };
             }
 
-<<<<<<< HEAD
             // HACK: Fix windows path separators
             var rootUriRepl = arg.SelectToken("rootUri").Value<string>();
             if (rootUriRepl != null)
@@ -274,13 +268,10 @@
                 arg.SelectToken("rootUri").Replace(rootUriRepl);
             }
 
-            arg.SelectToken("capabilities.textDocument.codeAction")?.Replace(null); // setting this to null for now, since we are not using it and the deserialization causes issues
-=======
             // setting this to null for now, since we are not using it and the deserialization causes issues
             // Note that we must do so by creating an object that represents the
             // JSON `null` keyword, rather than a C# null.
             arg.SelectToken("capabilities.textDocument.codeAction")?.Replace(JValue.CreateNull());
->>>>>>> 746691b6
             var param = Utils.TryJTokenAs<InitializeParams>(arg);
             this.clientCapabilities = param?.Capabilities;
 
@@ -299,13 +290,8 @@
             bool supportsCompletion = !this.ClientNameIs("VisualStudio") || this.ClientVersionIsAtLeast(new Version(16, 3));
             bool useTriggerCharWorkaround = this.ClientNameIs("VisualStudio") && !this.ClientVersionIsAtLeast(new Version(16, 4));
 
-<<<<<<< HEAD
-            var rootUri = param.RootUri ?? (Uri.TryCreate(param?.RootPath, UriKind.Absolute, out var uri) ? uri : null);
-            this.workspaceFolder = rootUri != null && rootUri.IsAbsoluteUri && rootUri.IsFile ? rootUri.LocalPath : null;
-=======
             var rootUri = param?.RootUri ?? (Uri.TryCreate(param?.RootPath, UriKind.Absolute, out var uri) ? uri : null);
             this.workspaceFolder = rootUri != null && rootUri.IsAbsoluteUri && rootUri.IsFile && Directory.Exists(rootUri.LocalPath) ? rootUri.LocalPath : null;
->>>>>>> 746691b6
             this.LogToWindow($"workspace folder: {this.workspaceFolder ?? "(Null)"}", MessageType.Info);
 
             // HACK: Create the temporary workspace folder and project
@@ -397,14 +383,10 @@
             }
 
             var param = Utils.TryJTokenAs<DidOpenTextDocumentParams>(arg);
-<<<<<<< HEAD
-
-=======
             if (param == null)
             {
                 throw new JsonSerializationException($"Expected parameters for {Methods.TextDocumentDidOpenName}, but got null.");
             }
->>>>>>> 746691b6
             return this.editorState.OpenFileAsync(
                 param.TextDocument,
                 this.ShowInWindow,
