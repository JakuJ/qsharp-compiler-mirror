--- conflicted
+++ resolved
@@ -145,14 +145,13 @@
     <None Include="TestCases\ClassicalControl.qs">
       <CopyToOutputDirectory>PreserveNewest</CopyToOutputDirectory>
     </None>
-<<<<<<< HEAD
     <None Include="TestCases\CycleDetection.qs">
       <CopyToOutputDirectory>PreserveNewest</CopyToOutputDirectory>
     </None>
     <None Include="TestCases\TypeParameterResolution.qs">
-=======
+      <CopyToOutputDirectory>PreserveNewest</CopyToOutputDirectory>
+    </None>
     <None Include="TestCases\TypeParameter.qs">
->>>>>>> b7cbbe66
       <CopyToOutputDirectory>PreserveNewest</CopyToOutputDirectory>
     </None>
     <Compile Include="..\..\Common\DelaySign.fs" Link="DelaySign.fs" />
