﻿<Project Sdk="Microsoft.NET.Sdk">
  <Import Project="..\..\Common\AssemblyCommon.props" />

  <PropertyGroup>
    <TargetFramework>netcoreapp3.1</TargetFramework>
    <IsPackable>false</IsPackable>
    <AssemblyName>Tests.Microsoft.Quantum.QsCompiler</AssemblyName>
    <OutputType>Library</OutputType>
  </PropertyGroup>

  <PropertyGroup Condition="'$(Configuration)|$(Platform)'=='Debug|AnyCPU'">
    <DefineConstants>TRACE;DEBUG</DefineConstants>
  </PropertyGroup>

  <ItemGroup>
    <EmbeddedResource Remove="TestFiles\**" />
  </ItemGroup>

  <ItemGroup>
    <Compile Include="TestUtils\TestUtils.fs" />
    <Compile Include="TestUtils\SetupVerificationTests.fs" />
    <Compile Include="TestUtils\Signatures.fs" />
    <Compile Include="TestUtils\Transformations.fs" />
    <None Include="TestCases\LinkingTests\Core.qs">
      <CopyToOutputDirectory>PreserveNewest</CopyToOutputDirectory>
    </None>
    <None Include="TestCases\LinkingTests\Generics.qs">
      <CopyToOutputDirectory>PreserveNewest</CopyToOutputDirectory>
    </None>
    <None Include="TestCases\LinkingTests\ReferenceLinking.qs">
      <CopyToOutputDirectory>PreserveNewest</CopyToOutputDirectory>
    </None>
    <None Include="TestCases\LinkingTests\ValidEntryPoints.qs">
      <CopyToOutputDirectory>PreserveNewest</CopyToOutputDirectory>
    </None>
    <None Include="TestCases\LinkingTests\InvalidEntryPoints.qs">
      <CopyToOutputDirectory>PreserveNewest</CopyToOutputDirectory>
    </None>
    <None Include="TestCases\LinkingTests\EntryPointSpecializations.qs">
      <CopyToOutputDirectory>PreserveNewest</CopyToOutputDirectory>
    </None>
    <None Include="TestCases\LinkingTests\EntryPointDiagnostics.qs">
      <CopyToOutputDirectory>PreserveNewest</CopyToOutputDirectory>
    </None>
    <None Include="TestCases\LinkingTests\Monomorphization.qs">
      <CopyToOutputDirectory>PreserveNewest</CopyToOutputDirectory>
    </None>
    <None Include="TestCases\LinkingTests\IntrinsicResolution.qs">
      <CopyToOutputDirectory>PreserveNewest</CopyToOutputDirectory>
    </None>
    <None Include="TestCases\LinkingTests\InternalRenaming.qs">
      <CopyToOutputDirectory>PreserveNewest</CopyToOutputDirectory>
    </None>
    <None Include="TestCases\OptimizerTests\Arithmetic_output.txt">
      <CopyToOutputDirectory>PreserveNewest</CopyToOutputDirectory>
    </None>
    <None Include="TestCases\OptimizerTests\FunctionEval_output.txt">
      <CopyToOutputDirectory>PreserveNewest</CopyToOutputDirectory>
    </None>
    <None Include="TestCases\OptimizerTests\Inlining_output.txt">
      <CopyToOutputDirectory>PreserveNewest</CopyToOutputDirectory>
    </None>
    <None Include="TestCases\OptimizerTests\LoopUnrolling_output.txt">
      <CopyToOutputDirectory>PreserveNewest</CopyToOutputDirectory>
    </None>
    <None Include="TestCases\OptimizerTests\Miscellaneous_output.txt">
      <CopyToOutputDirectory>PreserveNewest</CopyToOutputDirectory>
    </None>
    <None Include="TestCases\OptimizerTests\NoOp_output.txt">
      <CopyToOutputDirectory>PreserveNewest</CopyToOutputDirectory>
    </None>
    <None Include="TestCases\OptimizerTests\PartialEval_output.txt">
      <CopyToOutputDirectory>PreserveNewest</CopyToOutputDirectory>
    </None>
    <None Include="TestCases\OptimizerTests\Reordering_output.txt">
      <CopyToOutputDirectory>PreserveNewest</CopyToOutputDirectory>
    </None>
    <None Include="TestCases\OptimizerTests\TypedParameters_output.txt">
      <CopyToOutputDirectory>PreserveNewest</CopyToOutputDirectory>
    </None>
    <None Include="TestCases\OptimizerTests\Arithmetic_input.qs">
      <CopyToOutputDirectory>PreserveNewest</CopyToOutputDirectory>
    </None>
    <None Include="TestCases\OptimizerTests\FunctionEval_input.qs">
      <CopyToOutputDirectory>PreserveNewest</CopyToOutputDirectory>
    </None>
    <None Include="TestCases\OptimizerTests\Inlining_input.qs">
      <CopyToOutputDirectory>PreserveNewest</CopyToOutputDirectory>
    </None>
    <None Include="TestCases\OptimizerTests\LoopUnrolling_input.qs">
      <CopyToOutputDirectory>PreserveNewest</CopyToOutputDirectory>
    </None>
    <None Include="TestCases\OptimizerTests\Miscellaneous_input.qs">
      <CopyToOutputDirectory>PreserveNewest</CopyToOutputDirectory>
    </None>
    <None Include="TestCases\OptimizerTests\NoOp_input.qs">
      <CopyToOutputDirectory>PreserveNewest</CopyToOutputDirectory>
    </None>
    <None Include="TestCases\OptimizerTests\PartialEval_input.qs">
      <CopyToOutputDirectory>PreserveNewest</CopyToOutputDirectory>
    </None>
    <None Include="TestCases\OptimizerTests\Reordering_input.qs">
      <CopyToOutputDirectory>PreserveNewest</CopyToOutputDirectory>
    </None>
    <None Include="TestCases\OptimizerTests\TypedParameters_input.qs">
      <CopyToOutputDirectory>PreserveNewest</CopyToOutputDirectory>
    </None>
    <None Include="TestCases\ExecutionTests\Packaging.qs" />
    <None Include="TestCases\ExecutionTests\LoggingBasedTests.qs">
      <CopyToOutputDirectory>PreserveNewest</CopyToOutputDirectory>
    </None>
    <None Include="TestCases\AttributeGeneration.qs">
      <CopyToOutputDirectory>PreserveNewest</CopyToOutputDirectory>
    </None>
    <None Include="TestCases\Transformation.qs">
      <CopyToOutputDirectory>PreserveNewest</CopyToOutputDirectory>
    </None>
    <None Include="TestCases\GlobalVerification.qs">
      <CopyToOutputDirectory>PreserveNewest</CopyToOutputDirectory>
    </None>
    <None Include="TestCases\LocalVerification.qs">
      <CopyToOutputDirectory>PreserveNewest</CopyToOutputDirectory>
    </None>
    <None Include="TestCases\CapabilityVerification.qs">
      <CopyToOutputDirectory>PreserveNewest</CopyToOutputDirectory>
    </None>
    <None Include="TestCases\Transformation.qs">
      <CopyToOutputDirectory>PreserveNewest</CopyToOutputDirectory>
    </None>
    <None Include="TestCases\General.qs">
      <CopyToOutputDirectory>PreserveNewest</CopyToOutputDirectory>
    </None>
    <None Include="TestCases\Types.qs">
      <CopyToOutputDirectory>PreserveNewest</CopyToOutputDirectory>
    </None>
    <None Include="TestCases\TypeChecking.qs">
      <CopyToOutputDirectory>PreserveNewest</CopyToOutputDirectory>
    </None>
    <None Include="TestCases\FunctorGeneration.qs">
      <CopyToOutputDirectory>PreserveNewest</CopyToOutputDirectory>
    </None>
    <None Include="TestCases\AccessModifiers.qs">
      <CopyToOutputDirectory>PreserveNewest</CopyToOutputDirectory>
    </None>
    <None Include="TestCases\ClassicalControl.qs">
      <CopyToOutputDirectory>PreserveNewest</CopyToOutputDirectory>
    </None>
<<<<<<< HEAD
=======
    <None Include="TestCases\CycleDetection.qs">
      <CopyToOutputDirectory>PreserveNewest</CopyToOutputDirectory>
    </None>
    <None Include="TestCases\CycleValidation.qs">
      <CopyToOutputDirectory>PreserveNewest</CopyToOutputDirectory>
    </None>
    <None Include="TestCases\TypeParameterResolution.qs">
      <CopyToOutputDirectory>PreserveNewest</CopyToOutputDirectory>
    </None>
>>>>>>> 42845684
    <None Include="TestCases\TypeParameter.qs">
      <CopyToOutputDirectory>PreserveNewest</CopyToOutputDirectory>
    </None>
    <Compile Include="..\..\Common\DelaySign.fs" Link="DelaySign.fs" />
    <Compile Include="TextTests.fs" />
    <Compile Include="SyntaxTests.fs" />
    <Compile Include="CompletionParsingTests.fs" />
    <Compile Include="GlobalVerificationTests.fs" />
    <Compile Include="LocalVerificationTests.fs" />
    <Compile Include="CapabilityVerificationTests.fs" />
    <Compile Include="CapabilityInferenceTests.fs" />
    <Compile Include="TypeCheckingTests.fs" />
    <Compile Include="AutoGenerationTests.fs" />
    <Compile Include="TransformationTests.fs" />
    <Compile Include="ExecutionTests.fs" />
    <Compile Include="LinkingTests.fs" />
    <Compile Include="CallGraphTests.fs" />
    <Compile Include="ClassicalControlTests.fs" />
    <Compile Include="TypeParameterTests.fs" />
    <Compile Include="RegexTests.fs" />
    <Compile Include="SerializationTests.fs" />
    <Compile Include="CommandLineTests.fs" />
    <Compile Include="SymbolManagementTests.fs" />
    <Compile Include="OptimizationTests.fs" />
    <Compile Include="AccessModifierTests.fs" />
  </ItemGroup>

  <ItemGroup>
    <PackageReference Include="Microsoft.NET.Test.Sdk" Version="16.3.0" />
    <PackageReference Include="xunit" Version="2.4.1" />
    <PackageReference Include="xunit.runner.visualstudio" Version="2.4.1">
      <PrivateAssets>all</PrivateAssets>
      <IncludeAssets>runtime; build; native; contentfiles; analyzers</IncludeAssets>
    </PackageReference>
    <DotNetCliToolReference Include="dotnet-xunit" Version="2.3.1" />
  </ItemGroup>

  <ItemGroup>
    <ProjectReference Include="..\CommandLineTool\CommandLineTool.csproj" />
    <ProjectReference Include="..\TestTargets\Simulation\Example\Example.csproj">
      <ReferenceOutputAssembly>false</ReferenceOutputAssembly>
    </ProjectReference>
  </ItemGroup>

  <ItemGroup>
    <PackageReference Update="System.ValueTuple" Version="4.4.0" />
    <PackageReference Update="FSharp.Core" Version="4.7.0" />
  </ItemGroup>

  <Target Name="PrepareReferenceTests" Condition="'$(DesignTimeBuild)' != 'true'" BeforeTargets="CoreCompile">
    <PropertyGroup>
      <ExecutionTarget>$(MSBuildThisFileDirectory)..\TestTargets\Simulation\Example\bin\$(Configuration)\netcoreapp3.1\Example.dll</ExecutionTarget>
      <LibraryTarget>$(MSBuildThisFileDirectory)..\TestTargets\Libraries\Library1\bin\$(Configuration)\netcoreapp3.1\Library1.dll</LibraryTarget>
    </PropertyGroup>
    <WriteLinesToFile File="$(OutputPath)ReferenceTargets.txt" Lines="$(ExecutionTarget); $(LibraryTarget)" Overwrite="true" />
  </Target>

</Project><|MERGE_RESOLUTION|>--- conflicted
+++ resolved
@@ -145,8 +145,6 @@
     <None Include="TestCases\ClassicalControl.qs">
       <CopyToOutputDirectory>PreserveNewest</CopyToOutputDirectory>
     </None>
-<<<<<<< HEAD
-=======
     <None Include="TestCases\CycleDetection.qs">
       <CopyToOutputDirectory>PreserveNewest</CopyToOutputDirectory>
     </None>
@@ -156,7 +154,6 @@
     <None Include="TestCases\TypeParameterResolution.qs">
       <CopyToOutputDirectory>PreserveNewest</CopyToOutputDirectory>
     </None>
->>>>>>> 42845684
     <None Include="TestCases\TypeParameter.qs">
       <CopyToOutputDirectory>PreserveNewest</CopyToOutputDirectory>
     </None>
