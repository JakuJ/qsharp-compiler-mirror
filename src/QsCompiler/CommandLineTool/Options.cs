--- conflicted
+++ resolved
@@ -42,12 +42,10 @@
         HelpText = "Path to the NuGet package containing target specific information and implementations.")]
         public string TargetPackage { get; set; }
 
-<<<<<<< HEAD
         [Option("load-test-names", Required = false, Default = false, SetName = CODE_MODE,
         HelpText = "Specifies whether public types and callables declared in referenced assemblies are exposed via their test name defined by the corresponding attribute.")]
         public bool ExposeReferencesViaTestNames { get; set; }
 
-=======
         [Option('p', "assembly-properties", Required = false, SetName = CODE_MODE,
         HelpText = "Additional properties to populate the AssemblyConstants dictionary with. Each item is expected to be of the form \"key=value\".")]
         public IEnumerable<string> AdditionalAssemblyProperties { get; set; }
@@ -68,7 +66,6 @@
             }
             return success;
         }
->>>>>>> 62da3c1a
 
         /// <summary>
         /// Returns null if TargetPackage is not null or empty, and 
