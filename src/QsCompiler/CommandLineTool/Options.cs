--- conflicted
+++ resolved
@@ -90,17 +90,11 @@
             parsed = new Dictionary<string, string>();
             foreach (var keyValue in this.AdditionalAssemblyProperties ?? Array.Empty<string>())
             {
-<<<<<<< HEAD
                 // NB: We use `count: 2` here to ensure that assembly constants can contain colons.
                 var pieces = keyValue?.Split(":", count: 2);
-                var valid = pieces != null && pieces.Length == 2;
-                success = valid && parsed.TryAdd(pieces[0].Trim().Trim('"'), pieces[1].Trim().Trim('"')) && success;
-=======
-                var pieces = keyValue?.Split(":");
                 success =
                     success && !(pieces is null) && pieces.Length == 2 &&
                     parsed.TryAdd(pieces[0].Trim().Trim('"'), pieces[1].Trim().Trim('"'));
->>>>>>> 90fcb629
             }
             return success;
         }
