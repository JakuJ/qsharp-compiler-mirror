--- conflicted
+++ resolved
@@ -8,7 +8,6 @@
 using Microsoft.Quantum.QsCompiler.DataTypes;
 using Microsoft.Quantum.QsCompiler.SyntaxTokens;
 using Microsoft.Quantum.QsCompiler.SyntaxTree;
-using Microsoft.Quantum.QsCompiler.DependencyAnalysis;
 using Microsoft.Quantum.QsCompiler.Transformations.Core;
 
 
@@ -234,6 +233,29 @@
                 public StatementTransformation(SyntaxTreeTransformation<TransformationState> parent) : base(parent) { }
 
                 /// <summary>
+                /// Get the combined type resolutions for a pair of nested resolutions,
+                /// resolving references in the inner resolutions to the outer resolutions.
+                /// </summary>
+                private TypeArgsResolution GetCombinedTypeResolution(TypeArgsResolution outer, TypeArgsResolution inner)
+                {
+                    var outerDict = outer.ToDictionary(x => (x.Item1, x.Item2), x => x.Item3);
+                    return inner.Select(innerRes =>
+                    {
+                        if (innerRes.Item3.Resolution is ResolvedTypeKind.TypeParameter typeParam &&
+                            outerDict.TryGetValue((typeParam.Item.Origin, typeParam.Item.TypeName), out var outerRes))
+                        {
+                            outerDict.Remove((typeParam.Item.Origin, typeParam.Item.TypeName));
+                            return Tuple.Create(innerRes.Item1, innerRes.Item2, outerRes);
+                        }
+                        else
+                        {
+                            return innerRes;
+                        }
+                    })
+                    .Concat(outerDict.Select(x => Tuple.Create(x.Key.Item1, x.Key.Item2, x.Value))).ToImmutableArray();
+                }
+
+                /// <summary>
                 /// Checks if the scope is valid for conversion to an operation call from the conditional control API.
                 /// It is valid if there is exactly one statement in it and that statement is a call like expression statement.
                 /// If valid, returns true with the identifier of the call like expression and the arguments of the
@@ -250,35 +272,25 @@
                         && !TypedExpression.IsPartialApplication(expr.Item.Expression)
                         && call.Item1.Expression is ExpressionKind.Identifier)
                     {
-                        var newCallIdentifier = call.Item1;
-                        var callTypeArguments = expr.Item.TypeParameterResolutions;
-
-<<<<<<< HEAD
-                        // This relies on anything having type parameters must be a global callable.
-                        if (newCallIdentifier.Expression is ExpressionKind.Identifier id
-                            && id.Item1 is Identifier.GlobalCallable global
-                            && callTypeArguments.Any())
-=======
+                        // We are dissolving the application of arguments here, so the call's type argument
+                        // resolutions have to be moved to the 'identifier' sub expression.
+
+                        var callTypeArguments = expr.Item.TypeArguments;
+                        var idTypeArguments = call.Item1.TypeArguments;
+                        var combinedTypeArguments = GetCombinedTypeResolution(callTypeArguments, idTypeArguments);
+
                         // This relies on global callables being the only things that have type parameters.
                         var newCallIdentifier = call.Item1;
                         if (combinedTypeArguments.Any()
                             && newCallIdentifier.Expression is ExpressionKind.Identifier id
                             && id.Item1 is Identifier.GlobalCallable global)
->>>>>>> 9c06f92d
-                        {
-                            // We are dissolving the application of arguments here, so the call's type argument
-                            // resolutions have to be moved to the 'identifier' sub expression.
-                            var combined = TypeParamUtils.TryCombineTypeResolutionsForTarget(global.Item,
-                                out var combinedTypeArguments,
-                                newCallIdentifier.TypeParameterResolutions, callTypeArguments);
-                            QsCompilerError.Verify(combined, "failed to combine type parameter resolution");
-
+                        {
                             var globalCallable = SharedState.Compilation.Namespaces
                                 .Where(ns => ns.Name.Equals(global.Item.Namespace))
                                 .Callables()
                                 .FirstOrDefault(c => c.FullName.Name.Equals(global.Item.Name));
 
-                            QsCompilerError.Verify(globalCallable != null, $"Could not find the global reference {global.Item}.");
+                            QsCompilerError.Verify(globalCallable != null, $"Could not find the global reference {global.Item.Namespace.Value + "." + global.Item.Name.Value}");
 
                             var callableTypeParameters = globalCallable.Signature.TypeParameters
                                 .Select(x => x as QsLocalSymbol.ValidName);
@@ -290,8 +302,8 @@
                                     id.Item1,
                                     QsNullable<ImmutableArray<ResolvedType>>.NewValue(
                                         callableTypeParameters
-                                        .Select(x => combinedTypeArguments[Tuple.Create(global.Item, x.Item)]).ToImmutableArray())),
-                                TypedExpression.AsTypeArguments(combinedTypeArguments),
+                                        .Select(x => combinedTypeArguments.First(y => y.Item2.Equals(x.Item)).Item3).ToImmutableArray())),
+                                combinedTypeArguments,
                                 call.Item1.ResolvedType,
                                 call.Item1.InferredInformation,
                                 call.Item1.Range);
@@ -470,7 +482,7 @@
 
                     // Takes a single TypedExpression of type Result and puts in into a
                     // value array expression with the given expression as its only item.
-                    static TypedExpression BoxResultInArray(TypedExpression expression) =>
+                    TypedExpression BoxResultInArray(TypedExpression expression) =>
                         new TypedExpression(
                             ExpressionKind.NewValueArray(ImmutableArray.Create(expression)),
                             TypeArgsResolution.Empty,
@@ -699,7 +711,7 @@
                     }
                     else if (expression.Expression is ExpressionKind.NEQ neq)
                     {
-                        static QsResult FlipResult(QsResult result) => result.IsZero ? QsResult.One : QsResult.Zero;
+                        QsResult FlipResult(QsResult result) => result.IsZero ? QsResult.One : QsResult.Zero;
 
                         if (neq.Item1.Expression is ExpressionKind.ResultLiteral literal1)
                         {
